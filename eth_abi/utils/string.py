from typing import (
    Any,
)


<<<<<<< HEAD
def abbr(value: Any, limit: int=79) -> str:
=======
def abbr(value: Any, limit: int = 20) -> str:
>>>>>>> ec29beec
    """
    Converts a value into its string representation and abbreviates that
    representation based on the given length `limit` if necessary.
    """
    rep = repr(value)

    if len(rep) > limit:
        if limit < 3:
            raise ValueError('Abbreviation limit may not be less than 3')

        rep = rep[:limit - 3] + '...'

    return rep<|MERGE_RESOLUTION|>--- conflicted
+++ resolved
@@ -3,11 +3,7 @@
 )
 
 
-<<<<<<< HEAD
-def abbr(value: Any, limit: int=79) -> str:
-=======
-def abbr(value: Any, limit: int = 20) -> str:
->>>>>>> ec29beec
+def abbr(value: Any, limit: int = 79) -> str:
     """
     Converts a value into its string representation and abbreviates that
     representation based on the given length `limit` if necessary.
