--- conflicted
+++ resolved
@@ -7,26 +7,15 @@
 import sys
 
 ALLOWED_EXTENSIONS = {
-<<<<<<< HEAD
-    '.bugfix.rst',
-    '.doc.rst',
-    '.feature.rst',
-    '.internal.rst',
-    '.misc.rst',
-    '.performance.rst',
-    '.removal.rst',
-    '.breaking-change.rst',
-    '.deprecation.rst',
-=======
     ".breaking.rst",
     ".bugfix.rst",
+    ".deprecation.rst",
     ".doc.rst",
     ".feature.rst",
     ".internal.rst",
     ".misc.rst",
     ".performance.rst",
     ".removal.rst",
->>>>>>> c0be0377
 }
 
 ALLOWED_FILES = {
