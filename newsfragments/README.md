This directory collects "newsfragments": short files that each contain
a snippet of ReST-formatted text that will be added to the next
release notes. This should be a description of aspects of the change
(if any) that are relevant to users. (This contrasts with the
commit message and PR description, which are a description of the change as
relevant to people working on the code itself.)

Each file should be named like `<ISSUE>.<TYPE>.rst`, where
`<ISSUE>` is an issue number, and `<TYPE>` is one of:

* `feature`
* `bugfix`
* `performance`
* `doc`
* `internal`
* `removal`
* `misc`
<<<<<<< HEAD
* `breaking-change`
* `deprecation`
=======
* `breaking`
>>>>>>> c0be0377

So for example: `123.feature.rst`, `456.bugfix.rst`

If the PR fixes an issue, use that number here. If there is no issue,
then open up the PR first and use the PR number for the newsfragment.

Note that the `towncrier` tool will automatically
reflow your text, so don't try to do any fancy formatting. Run
`towncrier build --draft` to get a preview of what the release notes entry
 will look like in the final release notes.<|MERGE_RESOLUTION|>--- conflicted
+++ resolved
@@ -8,19 +8,15 @@
 Each file should be named like `<ISSUE>.<TYPE>.rst`, where
 `<ISSUE>` is an issue number, and `<TYPE>` is one of:
 
+* `breaking`
+* `bugfix`
+* `deprecation`
+* `doc`
 * `feature`
-* `bugfix`
+* `internal`
+* `misc`
 * `performance`
-* `doc`
-* `internal`
 * `removal`
-* `misc`
-<<<<<<< HEAD
-* `breaking-change`
-* `deprecation`
-=======
-* `breaking`
->>>>>>> c0be0377
 
 So for example: `123.feature.rst`, `456.bugfix.rst`
 
