Contributing
------------

Thank you for your interest in contributing! We welcome all contributions no matter
their size. Please read along to learn how to get started. If you get stuck, feel free
to ask for help in `Ethereum Python Discord server <https://discord.gg/GHryRvPB84>`_.

Setting the stage
~~~~~~~~~~~~~~~~~

To get started, fork the repository to your own github account, then clone it to your
development machine:

.. code:: sh

    git clone git@github.com:your-github-username/eth-abi.git

Next, install the development dependencies. We recommend using a virtual environment,
such as `virtualenv <https://virtualenv.pypa.io/en/stable/>`_.

.. code:: sh

    cd eth-abi
    virtualenv -p python venv
    . venv/bin/activate
    python -m pip install -e ".[dev]"
    pre-commit install

Running the tests
~~~~~~~~~~~~~~~~~

A great way to explore the code base is to run the tests.

We can run all tests with:

.. code:: sh

    pytest tests

Code Style
~~~~~~~~~~

We use `pre-commit <https://pre-commit.com/>`_ to enforce a consistent code style across
the library. This tool runs automatically with every commit, but you can also run it
manually with:

.. code:: sh

    make lint

If you need to make a commit that skips the ``pre-commit`` checks, you can do so with
``git commit --no-verify``.

This library uses type hints, which are enforced by the ``mypy`` tool (part of the
``pre-commit`` checks). All new code is required to land with type hints, with the
exception of code within the ``tests`` directory.

Documentation
~~~~~~~~~~~~~

Good documentation will lead to quicker adoption and happier users. Please check out our
guide on
`how to create documentation for the Python Ethereum ecosystem <https://github.com/ethereum/snake-charmers-tactical-manual/blob/main/documentation.md>`_.

Pull Requests
~~~~~~~~~~~~~

It's a good idea to make pull requests early on. A pull request represents the start of
a discussion, and doesn't necessarily need to be the final, finished submission.

GitHub's documentation for working on pull requests is
`available here <https://docs.github.com/pull-requests/collaborating-with-pull-requests/proposing-changes-to-your-work-with-pull-requests/about-pull-requests>`_.

Once you've made a pull request, take a look at the Circle CI build status in the
GitHub interface and make sure all tests are passing. In general pull requests that
do not pass the CI build yet won't get reviewed unless explicitly requested.

If the pull request introduces changes that should be reflected in the release notes,
<<<<<<< HEAD
please add a `newsfragment` file as explained
`here <https://github.com/ethereum/eth-abi/blob/main/newsfragments/README.md>`_.
=======
please add a newsfragment file as explained
`here <https://github.com/ethereum/<REPO_NAME>/blob/main/newsfragments/README.md>`_.
>>>>>>> d45d91de

If possible, the change to the release notes file should be included in the commit that
introduces the feature or bugfix.

Releasing
~~~~~~~~~

Releases are typically done from the ``main`` branch, except when releasing a beta (in
which case the beta is released from ``main``, and the previous stable branch is
released from said branch).

Final review before each release
^^^^^^^^^^^^^^^^^^^^^^^^^^^^^^^^^^^^^^^

Before releasing a new version, build and test the package that will be released:

.. code:: sh

    git checkout main && git pull
    make package-test

This will build the package and install it in a temporary virtual environment. Follow
the instructions to activate the venv and test whatever you think is important.

Review the documentation that will get published:

.. code:: sh

    make docs

Validate and preview the release notes:

.. code:: sh

    make validate-newsfragments

Build the release notes
^^^^^^^^^^^^^^^^^^^^^^^^^^^^^^^^^^^^^^^

Before bumping the version number, build the release notes. You must include the part of
the version to bump (see below), which changes how the version number will show in the
release notes.

.. code:: sh

    make notes bump=$$VERSION_PART_TO_BUMP$$

If there are any errors, be sure to re-run make notes until it works.

Push the release to github & pypi
^^^^^^^^^^^^^^^^^^^^^^^^^^^^^^^^^^^^^^^

After confirming that the release package looks okay, release a new version:

.. code:: sh

    make release bump=$$VERSION_PART_TO_BUMP$$

This command will:

- Bump the version number as specified in ``.pyproject.toml`` and ``setup.py``.
- Create a git commit and tag for the new version.
- Build the package.
- Push the commit and tag to github.
- Push the new package files to pypi.

Which version part to bump
^^^^^^^^^^^^^^^^^^^^^^^^^^^^^^^^^^^^^^^

``$$VERSION_PART_TO_BUMP$$`` must be one of: ``major``, ``minor``, ``patch``, ``stage``,
or ``devnum``.

The version format for this repo is ``{major}.{minor}.{patch}`` for stable, and
``{major}.{minor}.{patch}-{stage}.{devnum}`` for unstable (``stage`` can be alpha or
beta).

If you are in a beta version, ``make release bump=stage`` will switch to a stable.

To issue an unstable version when the current version is stable, specify the new version
explicitly, like ``make release bump="--new-version 4.0.0-alpha.1"``

You can see what the result of bumping any particular version part would be with
``bump-my-version show-bump``<|MERGE_RESOLUTION|>--- conflicted
+++ resolved
@@ -76,13 +76,7 @@
 do not pass the CI build yet won't get reviewed unless explicitly requested.
 
 If the pull request introduces changes that should be reflected in the release notes,
-<<<<<<< HEAD
-please add a `newsfragment` file as explained
 `here <https://github.com/ethereum/eth-abi/blob/main/newsfragments/README.md>`_.
-=======
-please add a newsfragment file as explained
-`here <https://github.com/ethereum/<REPO_NAME>/blob/main/newsfragments/README.md>`_.
->>>>>>> d45d91de
 
 If possible, the change to the release notes file should be included in the commit that
 introduces the feature or bugfix.
