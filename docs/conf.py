# -*- coding: utf-8 -*-
#
# Ethereum Contract Interface (ABI) Utility documentation build configuration file, created by
# sphinx-quickstart on Thu Oct 16 20:43:24 2014.
#
# This file is execfile()d with the current directory set to its
# containing dir.
#
# Note that not all possible configuration values are present in this
# autogenerated file.
#
# All configuration values have a default; values that are commented out
# serve to show the default.

# If extensions (or modules to document with autodoc) are in another directory,
# add these directories to sys.path here. If the directory is relative to the
# documentation root, use os.path.abspath to make it absolute, like shown here.
# sys.path.insert(0, os.path.abspath('.'))

import os

DIR = os.path.dirname("__file__")
with open(os.path.join(DIR, "../setup.py"), "r") as f:
    for line in f:
        if "version=" in line:
            setup_version = line.split('"')[1]
            break

# -- General configuration ------------------------------------------------

# If your documentation needs a minimal Sphinx version, state it here.
# needs_sphinx = '1.0'

# Add any Sphinx extension module names here, as strings. They can be
# extensions coming with Sphinx (named 'sphinx.ext.*') or your custom
# ones.
extensions = [
    "sphinx.ext.autodoc",
    "sphinx.ext.doctest",
    "sphinx.ext.intersphinx",
    "sphinx_rtd_theme",
]

# Add any paths that contain templates here, relative to this directory.
templates_path = ["_templates"]

# The suffix of source filenames.
source_suffix = ".rst"

# The encoding of source files.
# source_encoding = 'utf-8-sig'

# The master toctree document.
master_doc = "index"

# General information about the project.
<<<<<<< HEAD
project = "Ethereum Contract Interface (ABI) Utility"
copyright = "2020, The Ethereum Foundation"
=======
project = "<PROJECT_NAME>"
copyright = "2019-2023, The Ethereum Foundation"
>>>>>>> c0be0377

__version__ = setup_version
# The version info for the project you're documenting, acts as replacement for
# |version| and |release|, also used in various other places throughout the
# built documents.
#
# The short X.Y version.
version = ".".join(__version__.split(".")[:2])
# The full version, including alpha/beta/rc tags.
release = __version__

# The language for content autogenerated by Sphinx. Refer to documentation
# for a list of supported languages.
# language = None

# There are two options for replacing |today|: either, you set today to some
# non-false value, then it is used:
# today = ''
# Else, today_fmt is used as the format for a strftime call.
# today_fmt = '%B %d, %Y'

# List of patterns, relative to source directory, that match files and
# directories to ignore when looking for source files.
exclude_patterns = [
    "_build",
    "modules.rst",
]

# The reST default role (used for this markup: `text`) to use for all
# documents.
# default_role = None

# If true, '()' will be appended to :func: etc. cross-reference text.
# add_function_parentheses = True

# If true, the current module name will be prepended to all description
# unit titles (such as .. function::).
# add_module_names = True

# If true, sectionauthor and moduleauthor directives will be shown in the
# output. They are ignored by default.
# show_authors = False

# The name of the Pygments (syntax highlighting) style to use.
pygments_style = "sphinx"

# A list of ignored prefixes for module index sorting.
# modindex_common_prefix = []

# If true, keep warnings as "system message" paragraphs in the built documents.
# keep_warnings = False


# -- Options for HTML output ----------------------------------------------

# The theme to use for HTML and HTML Help pages.  See the documentation for
# a list of builtin themes.
html_theme = "sphinx_rtd_theme"

# Theme options are theme-specific and customize the look and feel of a theme
# further.  For a list of options available for each theme, see the
# documentation.
# html_theme_options = {}

# Add any paths that contain custom themes here, relative to this directory.

# The name for this set of Sphinx documents.  If None, it defaults to
# "<project> v<release> documentation".
# html_title = None

# A shorter title for the navigation bar.  Default is the same as html_title.
# html_short_title = None

# The name of an image file (relative to this directory) to place at the top
# of the sidebar.
# html_logo = None

# The name of an image file (within the static path) to use as favicon of the
# docs.  This file should be a Windows icon file (.ico) being 16x16 or 32x32
# pixels large.
# html_favicon = None

# Add any paths that contain custom static files (such as style sheets) here,
# relative to this directory. They are copied after the builtin static files,
# so a file named "default.css" will overwrite the builtin "default.css".
html_static_path = ["_static"]

# Add any extra paths that contain custom files (such as robots.txt or
# .htaccess) here, relative to this directory. These files are copied
# directly to the root of the documentation.
# html_extra_path = []

# If not '', a 'Last updated on:' timestamp is inserted at every page bottom,
# using the given strftime format.
# html_last_updated_fmt = '%b %d, %Y'

# If true, SmartyPants will be used to convert quotes and dashes to
# typographically correct entities.
# html_use_smartypants = True

# Custom sidebar templates, maps document names to template names.
# html_sidebars = {}

# Additional templates that should be rendered to pages, maps page names to
# template names.
# html_additional_pages = {}

# If false, no module index is generated.
# html_domain_indices = True

# If false, no index is generated.
# html_use_index = True

# If true, the index is split into individual pages for each letter.
# html_split_index = False

# If true, links to the reST sources are added to the pages.
# html_show_sourcelink = True

# If true, "Created using Sphinx" is shown in the HTML footer. Default is True.
# html_show_sphinx = True

# If true, "(C) Copyright ..." is shown in the HTML footer. Default is True.
# html_show_copyright = True

# If true, an OpenSearch description file will be output, and all pages will
# contain a <link> tag referring to it.  The value of this option must be the
# base URL from which the finished HTML is served.
# html_use_opensearch = ''

# This is the file name suffix for HTML files (e.g. ".xhtml").
# html_file_suffix = None

# Output file base name for HTML help builder.
<<<<<<< HEAD
htmlhelp_basename = "eth_abidoc"
=======
htmlhelp_basename = "<MODULE_NAME>doc"
>>>>>>> c0be0377


# -- Options for LaTeX output ---------------------------------------------

latex_elements = {
    # The paper size ('letterpaper' or 'a4paper').
    #'papersize': 'letterpaper',
    # The font size ('10pt', '11pt' or '12pt').
    #'pointsize': '10pt',
    # Additional stuff for the LaTeX preamble.
    #'preamble': '',
}

# Grouping the document tree into LaTeX files. List of tuples
# (source start file, target name, title,
#  author, documentclass [howto, manual, or own class]).
latex_documents = [
    (
        "index",
<<<<<<< HEAD
        "eth_abi.tex",
        "Ethereum Contract Interface (ABI) Utility Documentation",
=======
        "<MODULE_NAME>.tex",
        "<PROJECT_NAME> Documentation",
>>>>>>> c0be0377
        "The Ethereum Foundation",
        "manual",
    ),
]

# The name of an image file (relative to this directory) to place at the top of
# the title page.
# latex_logo = None

# For "manual" documents, if this is true, then toplevel headings are parts,
# not chapters.
# latex_use_parts = False

# If true, show page references after internal links.
# latex_show_pagerefs = False

# If true, show URL addresses after external links.
# latex_show_urls = False

# Documents to append as an appendix to all manuals.
# latex_appendices = []

# If false, no module index is generated.
# latex_domain_indices = True


# -- Options for manual page output ---------------------------------------

# One entry per manual page. List of tuples
# (source start file, name, description, authors, manual section).
man_pages = [
    (
        "index",
<<<<<<< HEAD
        "eth_abi",
        "Ethereum Contract Interface (ABI) Utility Documentation",
=======
        "<MODULE_NAME>",
        "<PROJECT_NAME> Documentation",
>>>>>>> c0be0377
        ["The Ethereum Foundation"],
        1,
    )
]

# If true, show URL addresses after external links.
# man_show_urls = False


# -- Options for Texinfo output -------------------------------------------

# Grouping the document tree into Texinfo files. List of tuples
# (source start file, target name, title, author,
#  dir menu entry, description, category)
texinfo_documents = [
    (
        "index",
<<<<<<< HEAD
        "Ethereum Contract Interface (ABI) Utility",
        "Ethereum Contract Interface (ABI) Utility Documentation",
        "The Ethereum Foundation",
        "Ethereum Contract Interface (ABI) Utility",
        "Python utilities for working with Ethereum ABI definitions, especially encoding and decoding",
=======
        "<PROJECT_NAME>",
        "<PROJECT_NAME> Documentation",
        "The Ethereum Foundation",
        "<PROJECT_NAME>",
        "<SHORT_DESCRIPTION>",
>>>>>>> c0be0377
        "Miscellaneous",
    ),
]

# Documents to append as an appendix to all manuals.
# texinfo_appendices = []

# If false, no module index is generated.
# texinfo_domain_indices = True

# How to display URL addresses: 'footnote', 'no', or 'inline'.
# texinfo_show_urls = 'footnote'

# If true, do not generate a @detailmenu in the "Top" node's menu.
# texinfo_no_detailmenu = False

# -- Intersphinx configuration ------------------------------------------------

intersphinx_mapping = {
<<<<<<< HEAD
    "python": ("https://docs.python.org/3.6", None),
=======
    "python": ("https://docs.python.org/3.10", None),
>>>>>>> c0be0377
}

# -- Doctest configuration ----------------------------------------

import doctest

doctest_default_flags = (
    0
    | doctest.DONT_ACCEPT_TRUE_FOR_1
    | doctest.ELLIPSIS
    | doctest.IGNORE_EXCEPTION_DETAIL
    | doctest.NORMALIZE_WHITESPACE
)<|MERGE_RESOLUTION|>--- conflicted
+++ resolved
@@ -54,13 +54,8 @@
 master_doc = "index"
 
 # General information about the project.
-<<<<<<< HEAD
 project = "Ethereum Contract Interface (ABI) Utility"
-copyright = "2020, The Ethereum Foundation"
-=======
-project = "<PROJECT_NAME>"
-copyright = "2019-2023, The Ethereum Foundation"
->>>>>>> c0be0377
+copyright = "2016-2020, 2022-2023, The Ethereum Foundation"
 
 __version__ = setup_version
 # The version info for the project you're documenting, acts as replacement for
@@ -195,11 +190,7 @@
 # html_file_suffix = None
 
 # Output file base name for HTML help builder.
-<<<<<<< HEAD
 htmlhelp_basename = "eth_abidoc"
-=======
-htmlhelp_basename = "<MODULE_NAME>doc"
->>>>>>> c0be0377
 
 
 # -- Options for LaTeX output ---------------------------------------------
@@ -219,13 +210,8 @@
 latex_documents = [
     (
         "index",
-<<<<<<< HEAD
-        "eth_abi.tex",
-        "Ethereum Contract Interface (ABI) Utility Documentation",
-=======
         "<MODULE_NAME>.tex",
         "<PROJECT_NAME> Documentation",
->>>>>>> c0be0377
         "The Ethereum Foundation",
         "manual",
     ),
@@ -259,13 +245,8 @@
 man_pages = [
     (
         "index",
-<<<<<<< HEAD
-        "eth_abi",
-        "Ethereum Contract Interface (ABI) Utility Documentation",
-=======
         "<MODULE_NAME>",
         "<PROJECT_NAME> Documentation",
->>>>>>> c0be0377
         ["The Ethereum Foundation"],
         1,
     )
@@ -283,19 +264,11 @@
 texinfo_documents = [
     (
         "index",
-<<<<<<< HEAD
-        "Ethereum Contract Interface (ABI) Utility",
-        "Ethereum Contract Interface (ABI) Utility Documentation",
-        "The Ethereum Foundation",
-        "Ethereum Contract Interface (ABI) Utility",
-        "Python utilities for working with Ethereum ABI definitions, especially encoding and decoding",
-=======
         "<PROJECT_NAME>",
         "<PROJECT_NAME> Documentation",
         "The Ethereum Foundation",
         "<PROJECT_NAME>",
         "<SHORT_DESCRIPTION>",
->>>>>>> c0be0377
         "Miscellaneous",
     ),
 ]
@@ -315,11 +288,7 @@
 # -- Intersphinx configuration ------------------------------------------------
 
 intersphinx_mapping = {
-<<<<<<< HEAD
-    "python": ("https://docs.python.org/3.6", None),
-=======
     "python": ("https://docs.python.org/3.10", None),
->>>>>>> c0be0377
 }
 
 # -- Doctest configuration ----------------------------------------
