# Makefile for Sphinx documentation
#

# You can set these variables from the command line.
SPHINXOPTS    =
SPHINXBUILD   = sphinx-build
PAPER         =
BUILDDIR      = _build

# User-friendly check for sphinx-build
ifeq ($(shell which $(SPHINXBUILD) >/dev/null 2>&1; echo $$?), 1)
$(error The '$(SPHINXBUILD)' command was not found. Make sure you have Sphinx installed, then set the SPHINXBUILD environment variable to point to the full path of the '$(SPHINXBUILD)' executable. Alternatively you can add the directory with the executable to your PATH. If you don't have Sphinx installed, grab it from http://sphinx-doc.org/)
endif

# Internal variables.
PAPEROPT_a4     = -D latex_paper_size=a4
PAPEROPT_letter = -D latex_paper_size=letter
ALLSPHINXOPTS   = -d $(BUILDDIR)/doctrees $(PAPEROPT_$(PAPER)) $(SPHINXOPTS) .
# the i18n builder cannot share the environment and doctrees with the others
I18NSPHINXOPTS  = $(PAPEROPT_$(PAPER)) $(SPHINXOPTS) .

.PHONY: help clean html dirhtml singlehtml pickle json htmlhelp qthelp devhelp epub latex latexpdf text man changes linkcheck doctest coverage gettext

help:
	@echo "Please use \`make <target>' where <target> is one of"
	@echo "  html       to make standalone HTML files"
	@echo "  dirhtml    to make HTML files named index.html in directories"
	@echo "  singlehtml to make a single large HTML file"
	@echo "  pickle     to make pickle files"
	@echo "  json       to make JSON files"
	@echo "  htmlhelp   to make HTML files and a HTML help project"
	@echo "  qthelp     to make HTML files and a qthelp project"
	@echo "  applehelp  to make an Apple Help Book"
	@echo "  devhelp    to make HTML files and a Devhelp project"
	@echo "  epub       to make an epub"
	@echo "  latex      to make LaTeX files, you can set PAPER=a4 or PAPER=letter"
	@echo "  latexpdf   to make LaTeX files and run them through pdflatex"
	@echo "  latexpdfja to make LaTeX files and run them through platex/dvipdfmx"
	@echo "  text       to make text files"
	@echo "  man        to make manual pages"
	@echo "  texinfo    to make Texinfo files"
	@echo "  info       to make Texinfo files and run them through makeinfo"
	@echo "  gettext    to make PO message catalogs"
	@echo "  changes    to make an overview of all changed/added/deprecated items"
	@echo "  xml        to make Docutils-native XML files"
	@echo "  pseudoxml  to make pseudoxml-XML files for display purposes"
	@echo "  linkcheck  to check all external links for integrity"
	@echo "  doctest    to run all doctests embedded in the documentation (if enabled)"
	@echo "  coverage   to run coverage check of the documentation (if enabled)"

clean:
	rm -rf $(BUILDDIR)/*

html:
	$(SPHINXBUILD) -b html $(ALLSPHINXOPTS) $(BUILDDIR)/html
	@echo
	@echo "Build finished. The HTML pages are in $(BUILDDIR)/html."

dirhtml:
	$(SPHINXBUILD) -b dirhtml $(ALLSPHINXOPTS) $(BUILDDIR)/dirhtml
	@echo
	@echo "Build finished. The HTML pages are in $(BUILDDIR)/dirhtml."

singlehtml:
	$(SPHINXBUILD) -b singlehtml $(ALLSPHINXOPTS) $(BUILDDIR)/singlehtml
	@echo
	@echo "Build finished. The HTML page is in $(BUILDDIR)/singlehtml."

pickle:
	$(SPHINXBUILD) -b pickle $(ALLSPHINXOPTS) $(BUILDDIR)/pickle
	@echo
	@echo "Build finished; now you can process the pickle files."

json:
	$(SPHINXBUILD) -b json $(ALLSPHINXOPTS) $(BUILDDIR)/json
	@echo
	@echo "Build finished; now you can process the JSON files."

htmlhelp:
	$(SPHINXBUILD) -b htmlhelp $(ALLSPHINXOPTS) $(BUILDDIR)/htmlhelp
	@echo
	@echo "Build finished; now you can run HTML Help Workshop with the" \
	      ".hhp project file in $(BUILDDIR)/htmlhelp."

qthelp:
	$(SPHINXBUILD) -b qthelp $(ALLSPHINXOPTS) $(BUILDDIR)/qthelp
	@echo
	@echo "Build finished; now you can run "qcollectiongenerator" with the" \
	      ".qhcp project file in $(BUILDDIR)/qthelp, like this:"
<<<<<<< HEAD
	@echo "# qcollectiongenerator $(BUILDDIR)/qthelp/eth_abi"
	@echo "To view the help file:"
	@echo "# assistant -collectionFile $(BUILDDIR)/qthelp/eth_abi"

applehelp:
	$(SPHINXBUILD) -b applehelp $(ALLSPHINXOPTS) $(BUILDDIR)/applehelp
	@echo
	@echo "Build finished. The help book is in $(BUILDDIR)/applehelp."
	@echo "N.B. You won't be able to view it unless you put it in" \
	      "~/Library/Documentation/Help or install it in your application" \
	      "bundle."
=======
	@echo "# qcollectiongenerator $(BUILDDIR)/qthelp/<MODULE_NAME>.qhcp"
	@echo "To view the help file:"
	@echo "# assistant -collectionFile $(BUILDDIR)/qthelp/<MODULE_NAME>.qhc"
>>>>>>> c0be0377

devhelp:
	$(SPHINXBUILD) -b devhelp $(ALLSPHINXOPTS) $(BUILDDIR)/devhelp
	@echo
	@echo "Build finished."
	@echo "To view the help file:"
<<<<<<< HEAD
	@echo "# mkdir -p $$HOME/.local/share/devhelp/eth_abi"
	@echo "# ln -s $(BUILDDIR)/devhelp $$HOME/.local/share/devhelp/eth_abi"
=======
	@echo "# mkdir -p $$HOME/.local/share/devhelp/<MODULE_NAME>"
	@echo "# ln -s $(BUILDDIR)/devhelp $$HOME/.local/share/devhelp/<MODULE_NAME>"
>>>>>>> c0be0377
	@echo "# devhelp"

epub:
	$(SPHINXBUILD) -b epub $(ALLSPHINXOPTS) $(BUILDDIR)/epub
	@echo
	@echo "Build finished. The epub file is in $(BUILDDIR)/epub."

latex:
	$(SPHINXBUILD) -b latex $(ALLSPHINXOPTS) $(BUILDDIR)/latex
	@echo
	@echo "Build finished; the LaTeX files are in $(BUILDDIR)/latex."
	@echo "Run \`make' in that directory to run these through (pdf)latex" \
	      "(use \`make latexpdf' here to do that automatically)."

latexpdf:
	$(SPHINXBUILD) -b latex $(ALLSPHINXOPTS) $(BUILDDIR)/latex
	@echo "Running LaTeX files through pdflatex..."
	$(MAKE) -C $(BUILDDIR)/latex all-pdf
	@echo "pdflatex finished; the PDF files are in $(BUILDDIR)/latex."

latexpdfja:
	$(SPHINXBUILD) -b latex $(ALLSPHINXOPTS) $(BUILDDIR)/latex
	@echo "Running LaTeX files through platex and dvipdfmx..."
	$(MAKE) -C $(BUILDDIR)/latex all-pdf-ja
	@echo "pdflatex finished; the PDF files are in $(BUILDDIR)/latex."

text:
	$(SPHINXBUILD) -b text $(ALLSPHINXOPTS) $(BUILDDIR)/text
	@echo
	@echo "Build finished. The text files are in $(BUILDDIR)/text."

man:
	$(SPHINXBUILD) -b man $(ALLSPHINXOPTS) $(BUILDDIR)/man
	@echo
	@echo "Build finished. The manual pages are in $(BUILDDIR)/man."

texinfo:
	$(SPHINXBUILD) -b texinfo $(ALLSPHINXOPTS) $(BUILDDIR)/texinfo
	@echo
	@echo "Build finished. The Texinfo files are in $(BUILDDIR)/texinfo."
	@echo "Run \`make' in that directory to run these through makeinfo" \
	      "(use \`make info' here to do that automatically)."

info:
	$(SPHINXBUILD) -b texinfo $(ALLSPHINXOPTS) $(BUILDDIR)/texinfo
	@echo "Running Texinfo files through makeinfo..."
	make -C $(BUILDDIR)/texinfo info
	@echo "makeinfo finished; the Info files are in $(BUILDDIR)/texinfo."

gettext:
	$(SPHINXBUILD) -b gettext $(I18NSPHINXOPTS) $(BUILDDIR)/locale
	@echo
	@echo "Build finished. The message catalogs are in $(BUILDDIR)/locale."

changes:
	$(SPHINXBUILD) -b changes $(ALLSPHINXOPTS) $(BUILDDIR)/changes
	@echo
	@echo "The overview file is in $(BUILDDIR)/changes."

linkcheck:
	$(SPHINXBUILD) -b linkcheck $(ALLSPHINXOPTS) $(BUILDDIR)/linkcheck
	@echo
	@echo "Link check complete; look for any errors in the above output " \
	      "or in $(BUILDDIR)/linkcheck/output.txt."

doctest:
	$(SPHINXBUILD) -b doctest $(ALLSPHINXOPTS) $(BUILDDIR)/doctest
	@echo "Testing of doctests in the sources finished, look at the " \
	      "results in $(BUILDDIR)/doctest/output.txt."

coverage:
	$(SPHINXBUILD) -b coverage $(ALLSPHINXOPTS) $(BUILDDIR)/coverage
	@echo "Testing of coverage in the sources finished, look at the " \
	      "results in $(BUILDDIR)/coverage/python.txt."

xml:
	$(SPHINXBUILD) -b xml $(ALLSPHINXOPTS) $(BUILDDIR)/xml
	@echo
	@echo "Build finished. The XML files are in $(BUILDDIR)/xml."

pseudoxml:
	$(SPHINXBUILD) -b pseudoxml $(ALLSPHINXOPTS) $(BUILDDIR)/pseudoxml
	@echo
	@echo "Build finished. The pseudo-XML files are in $(BUILDDIR)/pseudoxml."<|MERGE_RESOLUTION|>--- conflicted
+++ resolved
@@ -87,36 +87,17 @@
 	@echo
 	@echo "Build finished; now you can run "qcollectiongenerator" with the" \
 	      ".qhcp project file in $(BUILDDIR)/qthelp, like this:"
-<<<<<<< HEAD
-	@echo "# qcollectiongenerator $(BUILDDIR)/qthelp/eth_abi"
-	@echo "To view the help file:"
-	@echo "# assistant -collectionFile $(BUILDDIR)/qthelp/eth_abi"
-
-applehelp:
-	$(SPHINXBUILD) -b applehelp $(ALLSPHINXOPTS) $(BUILDDIR)/applehelp
-	@echo
-	@echo "Build finished. The help book is in $(BUILDDIR)/applehelp."
-	@echo "N.B. You won't be able to view it unless you put it in" \
-	      "~/Library/Documentation/Help or install it in your application" \
-	      "bundle."
-=======
 	@echo "# qcollectiongenerator $(BUILDDIR)/qthelp/<MODULE_NAME>.qhcp"
 	@echo "To view the help file:"
 	@echo "# assistant -collectionFile $(BUILDDIR)/qthelp/<MODULE_NAME>.qhc"
->>>>>>> c0be0377
 
 devhelp:
 	$(SPHINXBUILD) -b devhelp $(ALLSPHINXOPTS) $(BUILDDIR)/devhelp
 	@echo
 	@echo "Build finished."
 	@echo "To view the help file:"
-<<<<<<< HEAD
 	@echo "# mkdir -p $$HOME/.local/share/devhelp/eth_abi"
 	@echo "# ln -s $(BUILDDIR)/devhelp $$HOME/.local/share/devhelp/eth_abi"
-=======
-	@echo "# mkdir -p $$HOME/.local/share/devhelp/<MODULE_NAME>"
-	@echo "# ln -s $(BUILDDIR)/devhelp $$HOME/.local/share/devhelp/<MODULE_NAME>"
->>>>>>> c0be0377
 	@echo "# devhelp"
 
 epub:
