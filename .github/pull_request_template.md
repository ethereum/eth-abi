### What was wrong?

Related to Issue #
Closes #

### How was it fixed?

### Todo:

- [ ] Clean up commit history
- [ ] Add or update documentation related to these changes
<<<<<<< HEAD

- [ ] Add entry to the [release notes](https://github.com/ethereum/eth-abi/blob/main/newsfragments/README.md)
=======
- [ ] Add entry to the [release notes](https://github.com/ethereum/<REPO_NAME>/blob/main/newsfragments/README.md)
>>>>>>> 2a68b314

#### Cute Animal Picture

![Put a link to a cute animal picture inside the parenthesis-->](<>)<|MERGE_RESOLUTION|>--- conflicted
+++ resolved
@@ -9,12 +9,7 @@
 
 - [ ] Clean up commit history
 - [ ] Add or update documentation related to these changes
-<<<<<<< HEAD
-
 - [ ] Add entry to the [release notes](https://github.com/ethereum/eth-abi/blob/main/newsfragments/README.md)
-=======
-- [ ] Add entry to the [release notes](https://github.com/ethereum/<REPO_NAME>/blob/main/newsfragments/README.md)
->>>>>>> 2a68b314
 
 #### Cute Animal Picture
 
