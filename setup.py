--- conflicted
+++ resolved
@@ -63,15 +63,12 @@
     ],
     python_requires=">=3.10, <4",
     extras_require=extras_require,
-<<<<<<< HEAD
     py_modules=["eth_abi"],
-    license="MIT",
-=======
-    py_modules=["<MODULE_NAME>"],
->>>>>>> d45d91de
     zip_safe=False,
     keywords="ethereum",
-    packages=find_packages(exclude=["scripts", "scripts.*", "tests", "tests.*"]),
+    packages=find_packages(
+        exclude=["scripts", "scripts.*", "tests", "tests.*"]
+    ),
     package_data={"eth_abi": ["py.typed"]},
     classifiers=[
         "Development Status :: 5 - Production/Stable",
