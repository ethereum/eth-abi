--- conflicted
+++ resolved
@@ -66,13 +66,8 @@
     license="MIT",
     zip_safe=False,
     keywords="ethereum",
-<<<<<<< HEAD
-    packages=find_packages(exclude=["tests", "tests.*"]),
+    packages=find_packages(exclude=["scripts", "scripts.*", "tests", "tests.*"]),
     package_data={"eth_abi": ["py.typed"]},
-=======
-    packages=find_packages(exclude=["scripts", "scripts.*", "tests", "tests.*"]),
-    package_data={"<MODULE_NAME>": ["py.typed"]},
->>>>>>> 2a68b314
     classifiers=[
         "Development Status :: 5 - Production/Stable",
         "Intended Audience :: Developers",
