include LICENSE
include README.md
<<<<<<< HEAD
=======

recursive-include tests *
>>>>>>> d1395aaa

global-include *.pyi

recursive-exclude * __pycache__
recursive-exclude * *.py[co]
prune .tox
prune venv*<|MERGE_RESOLUTION|>--- conflicted
+++ resolved
@@ -1,10 +1,7 @@
 include LICENSE
 include README.md
-<<<<<<< HEAD
-=======
 
 recursive-include tests *
->>>>>>> d1395aaa
 
 global-include *.pyi
 
