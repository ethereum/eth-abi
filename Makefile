--- conflicted
+++ resolved
@@ -25,19 +25,10 @@
 	find . -name '__pycache__' -exec rm -rf {} +
 
 lint:
-<<<<<<< HEAD
-	tox -e lint
-
-lint-roll:
-	isort eth_abi tests
-	black eth_abi tests setup.py
-	$(MAKE) lint
-=======
 	@pre-commit run --all-files --show-diff-on-failure || ( \
 		echo "\n\n\n * pre-commit should have fixed the errors above. Running again to make sure everything is good..." \
 		&& pre-commit run --all-files --show-diff-on-failure \
 	)
->>>>>>> d1395aaa
 
 test:
 	pytest tests
@@ -75,8 +66,8 @@
 	git commit -m "Compile release notes for v$(UPCOMING_VERSION)"
 
 release: check-bump clean
-	# require that upstream is configured for ethereum/<REPO_NAME>
-	@git remote -v | grep -E "upstream\tgit@github.com:ethereum/<REPO_NAME>.git \(push\)|upstream\thttps://(www.)?github.com/ethereum/<REPO_NAME> \(push\)"
+	# require that upstream is configured for ethereum/eth-abi
+	@git remote -v | grep -E "upstream\tgit@github.com:ethereum/eth-abi.git \(push\)|upstream\thttps://(www.)?github.com/ethereum/eth-abi \(push\)"
 	# verify that docs build correctly
 	./newsfragments/validate_files.py is-empty
 	make build-docs
