--- conflicted
+++ resolved
@@ -31,12 +31,8 @@
 	tox -e lint
 
 lint-roll:
-<<<<<<< HEAD
-	isort --recursive eth_abi tests
-=======
 	isort <MODULE_NAME> tests
 	black <MODULE_NAME> tests setup.py
->>>>>>> c0be0377
 	$(MAKE) lint
 
 test:
