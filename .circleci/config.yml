--- conflicted
+++ resolved
@@ -19,11 +19,7 @@
         when: on_fail
     - restore_cache:
         keys:
-<<<<<<< HEAD
-          - v4-cache-{{ .Environment.CIRCLE_JOB }}-{{ checksum "setup.py" }}-{{ checksum "tox.ini" }}
-=======
           - cache-v1-{{ arch }}-{{ .Environment.CIRCLE_JOB }}-{{ checksum "setup.py" }}-{{ checksum "tox.ini" }}
->>>>>>> c0be0377
     - run:
         name: install dependencies
         command: pip install --user tox
@@ -37,30 +33,51 @@
           - ~/.cache/pip
           - ~/.local
           - ./eggs
-<<<<<<< HEAD
-        key: v4-cache-{{ .Environment.CIRCLE_JOB }}-{{ checksum "setup.py" }}-{{ checksum "tox.ini" }}
-=======
         key: cache-v1-{{ arch }}-{{ .Environment.CIRCLE_JOB }}-{{ checksum "setup.py" }}-{{ checksum "tox.ini" }}
->>>>>>> c0be0377
 
 jobs:
   docs:
     <<: *common
     docker:
-<<<<<<< HEAD
-      - image: cimg/python:3.10
-=======
       - image: cimg/python:3.8
->>>>>>> c0be0377
         environment:
           TOXENV: docs
+  py37-core:
+    <<: *common
+    docker:
+      - image: cimg/python:3.7
+        environment:
+          TOXENV: py37-core
+  py38-core:
+    <<: *common
+    docker:
+      - image: cimg/python:3.8
+        environment:
+          TOXENV: py38-core
+  py39-core:
+    <<: *common
+    docker:
+      - image: cimg/python:3.9
+        environment:
+          TOXENV: py39-core
+  py310-core:
+    <<: *common
+    docker:
+      - image: cimg/python:3.10
+        environment:
+          TOXENV: py310-core
+  py311-core:
+    <<: *common
+    docker:
+      - image: cimg/python:3.11
+        environment:
+          TOXENV: py311-core
   py37-lint:
     <<: *common
     docker:
       - image: cimg/python:3.7
         environment:
           TOXENV: py37-lint
-<<<<<<< HEAD
   py38-lint:
     <<: *common
     docker:
@@ -115,109 +132,24 @@
       - image: cimg/python:3.11
         environment:
           TOXENV: py311-wheel
-  py37-core:
-    <<: *common
-    docker:
-      - image: cimg/python:3.7
-        environment:
-          TOXENV: py37-core
-=======
-  py37-core:
-    <<: *common
-    docker:
-      - image: cimg/python:3.7
-        environment:
-          TOXENV: py37-core
-  py38-lint:
-    <<: *common
-    docker:
-      - image: cimg/python:3.8
-        environment:
-          TOXENV: py38-lint
->>>>>>> c0be0377
-  py38-core:
-    <<: *common
-    docker:
-      - image: cimg/python:3.8
-        environment:
-          TOXENV: py38-core
-<<<<<<< HEAD
-  py39-core:
-=======
-  py39-lint:
->>>>>>> c0be0377
-    <<: *common
-    docker:
-      - image: cimg/python:3.9
-        environment:
-<<<<<<< HEAD
-          TOXENV: py39-core
-  py310-core:
-    <<: *common
-    docker:
-      - image: cimg/python:3.10
-        environment:
-          TOXENV: py310-core
-  py311-core:
-    <<: *common
-    docker:
-      - image: cimg/python:3.11
-        environment:
-          TOXENV: py311-core
-=======
-          TOXENV: py39-lint
-  py39-core:
-    <<: *common
-    docker:
-      - image: cimg/python:3.9
-        environment:
-          TOXENV: py39-core
-  py310-lint:
-    <<: *common
-    docker:
-      - image: cimg/python:3.10
-        environment:
-          TOXENV: py310-lint
-  py310-core:
-    <<: *common
-    docker:
-      - image: cimg/python:3.10
-        environment:
-          TOXENV: py310-core
-  py311-lint:
-    <<: *common
-    docker:
-      - image: cimg/python:3.11
-        environment:
-          TOXENV: py311-lint
-  py311-core:
-    <<: *common
-    docker:
-      - image: cimg/python:3.11
-        environment:
-          TOXENV: py311-core
 
->>>>>>> c0be0377
 workflows:
   version: 2
   test:
     jobs:
       - docs
+      - py37-core
+      - py38-core
+      - py39-core
+      - py310-core
+      - py311-core
       - py37-lint
       - py38-lint
       - py39-lint
       - py310-lint
       - py311-lint
-<<<<<<< HEAD
       - py37-wheel
       - py38-wheel
       - py39-wheel
       - py310-wheel
-      - py311-wheel
-=======
->>>>>>> c0be0377
-      - py37-core
-      - py38-core
-      - py39-core
-      - py310-core
-      - py311-core+      - py311-wheel