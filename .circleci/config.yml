version: 2.1

# heavily inspired by https://raw.githubusercontent.com/pinax/pinax-wiki/6bd2a99ab6f702e300d708532a6d1d9aa638b9f8/.circleci/config.yml

common: &common
  working_directory: ~/repo
  steps:
    - checkout
    - run:
        name: merge pull request base
        command: ./.circleci/merge_pr.sh
    - run:
        name: merge pull request base (2nd try)
        command: ./.circleci/merge_pr.sh
        when: on_fail
    - run:
        name: merge pull request base (3rd try)
        command: ./.circleci/merge_pr.sh
        when: on_fail
    - restore_cache:
        keys:
          - cache-v1-{{ arch }}-{{ .Environment.CIRCLE_JOB }}-{{ checksum "setup.py" }}-{{ checksum "tox.ini" }}
    - run:
        name: install dependencies
        command: |
          python -m pip install --upgrade pip
          python -m pip install tox
<<<<<<< HEAD
=======
    - run:
        name: install pre-commit
        command: python -m pip install --progress-bar=off pre-commit
>>>>>>> d1395aaa
    - run:
        name: run tox
        command: python -m tox run -r
    - save_cache:
        paths:
          - .hypothesis
          - .tox
          - ~/.cache/pip
          - ~/.local
<<<<<<< HEAD
          - ./eggs
=======
>>>>>>> d1395aaa
        key: cache-v1-{{ arch }}-{{ .Environment.CIRCLE_JOB }}-{{ checksum "setup.py" }}-{{ checksum "tox.ini" }}

orbs:
  win: circleci/windows@5.0.0

windows_steps: &windows_steps
  executor:
    name: win/default
    shell: bash.exe
<<<<<<< HEAD
  working_directory: C:\Users\circleci\project\eth-abi
=======
  working_directory: C:\Users\circleci\project\<REPO_NAME>
>>>>>>> d1395aaa
  steps:
    - checkout
    - restore_cache:
        keys:
          - cache-v1-{{ arch }}-{{ .Environment.CIRCLE_JOB }}-{{ checksum "setup.py" }}-{{ checksum "tox.ini" }}
    - run:
        name: install dependencies
        command: |
          python -m pip install --upgrade pip
          python -m pip install tox
    - run:
        name: run tox
        command: python -m tox run -r
    - save_cache:
        paths:
          - .tox
        key: cache-v1-{{ arch }}-{{ .Environment.CIRCLE_JOB }}-{{ checksum "setup.py" }}-{{ checksum "tox.ini" }}

jobs:
  docs:
    <<: *common
    docker:
      - image: cimg/python:3.8
        environment:
          TOXENV: docs

<<<<<<< HEAD
  py37-core:
    <<: *common
    docker:
      - image: cimg/python:3.7
        environment:
          TOXENV: py37-core
=======
>>>>>>> d1395aaa
  py38-core:
    <<: *common
    docker:
      - image: cimg/python:3.8
        environment:
          TOXENV: py38-core
  py39-core:
    <<: *common
    docker:
      - image: cimg/python:3.9
        environment:
          TOXENV: py39-core
  py310-core:
    <<: *common
    docker:
      - image: cimg/python:3.10
        environment:
          TOXENV: py310-core
  py311-core:
    <<: *common
    docker:
      - image: cimg/python:3.11
        environment:
          TOXENV: py311-core

  py38-lint:
<<<<<<< HEAD
    <<: *common
    docker:
      - image: cimg/python:3.8
        environment:
          TOXENV: py38-lint
  py39-lint:
    <<: *common
    docker:
=======
    <<: *common
    docker:
      - image: cimg/python:3.8
        environment:
          TOXENV: py38-lint
  py39-lint:
    <<: *common
    docker:
>>>>>>> d1395aaa
      - image: cimg/python:3.9
        environment:
          TOXENV: py39-lint
  py310-lint:
    <<: *common
    docker:
      - image: cimg/python:3.10
        environment:
          TOXENV: py310-lint
  py311-lint:
    <<: *common
    docker:
      - image: cimg/python:3.11
        environment:
          TOXENV: py311-lint

<<<<<<< HEAD
  py37-wheel:
    <<: *common
    docker:
      - image: cimg/python:3.7
        environment:
          TOXENV: py37-wheel
=======
>>>>>>> d1395aaa
  py38-wheel:
    <<: *common
    docker:
      - image: cimg/python:3.8
        environment:
          TOXENV: py38-wheel
  py39-wheel:
    <<: *common
    docker:
      - image: cimg/python:3.9
        environment:
          TOXENV: py39-wheel
  py310-wheel:
    <<: *common
    docker:
      - image: cimg/python:3.10
        environment:
          TOXENV: py310-wheel
  py311-wheel:
    <<: *common
    docker:
      - image: cimg/python:3.11
        environment:
          TOXENV: py311-wheel

  py311-wheel-windows:
    <<: *windows_steps
    environment:
      TOXENV: py311-wheel-windows

workflows:
  version: 2
  test:
    jobs:
      - docs
<<<<<<< HEAD
      - py37-core
=======
>>>>>>> d1395aaa
      - py38-core
      - py39-core
      - py310-core
      - py311-core
      - py38-lint
      - py39-lint
      - py310-lint
      - py311-lint
<<<<<<< HEAD
      - py37-wheel
=======
>>>>>>> d1395aaa
      - py38-wheel
      - py39-wheel
      - py310-wheel
      - py311-wheel
      - py311-wheel-windows<|MERGE_RESOLUTION|>--- conflicted
+++ resolved
@@ -25,12 +25,9 @@
         command: |
           python -m pip install --upgrade pip
           python -m pip install tox
-<<<<<<< HEAD
-=======
     - run:
         name: install pre-commit
         command: python -m pip install --progress-bar=off pre-commit
->>>>>>> d1395aaa
     - run:
         name: run tox
         command: python -m tox run -r
@@ -40,10 +37,6 @@
           - .tox
           - ~/.cache/pip
           - ~/.local
-<<<<<<< HEAD
-          - ./eggs
-=======
->>>>>>> d1395aaa
         key: cache-v1-{{ arch }}-{{ .Environment.CIRCLE_JOB }}-{{ checksum "setup.py" }}-{{ checksum "tox.ini" }}
 
 orbs:
@@ -53,11 +46,7 @@
   executor:
     name: win/default
     shell: bash.exe
-<<<<<<< HEAD
   working_directory: C:\Users\circleci\project\eth-abi
-=======
-  working_directory: C:\Users\circleci\project\<REPO_NAME>
->>>>>>> d1395aaa
   steps:
     - checkout
     - restore_cache:
@@ -84,15 +73,6 @@
         environment:
           TOXENV: docs
 
-<<<<<<< HEAD
-  py37-core:
-    <<: *common
-    docker:
-      - image: cimg/python:3.7
-        environment:
-          TOXENV: py37-core
-=======
->>>>>>> d1395aaa
   py38-core:
     <<: *common
     docker:
@@ -119,7 +99,6 @@
           TOXENV: py311-core
 
   py38-lint:
-<<<<<<< HEAD
     <<: *common
     docker:
       - image: cimg/python:3.8
@@ -128,16 +107,6 @@
   py39-lint:
     <<: *common
     docker:
-=======
-    <<: *common
-    docker:
-      - image: cimg/python:3.8
-        environment:
-          TOXENV: py38-lint
-  py39-lint:
-    <<: *common
-    docker:
->>>>>>> d1395aaa
       - image: cimg/python:3.9
         environment:
           TOXENV: py39-lint
@@ -154,15 +123,6 @@
         environment:
           TOXENV: py311-lint
 
-<<<<<<< HEAD
-  py37-wheel:
-    <<: *common
-    docker:
-      - image: cimg/python:3.7
-        environment:
-          TOXENV: py37-wheel
-=======
->>>>>>> d1395aaa
   py38-wheel:
     <<: *common
     docker:
@@ -198,10 +158,6 @@
   test:
     jobs:
       - docs
-<<<<<<< HEAD
-      - py37-core
-=======
->>>>>>> d1395aaa
       - py38-core
       - py39-core
       - py310-core
@@ -210,10 +166,6 @@
       - py39-lint
       - py310-lint
       - py311-lint
-<<<<<<< HEAD
-      - py37-wheel
-=======
->>>>>>> d1395aaa
       - py38-wheel
       - py39-wheel
       - py310-wheel
