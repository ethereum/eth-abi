--- conflicted
+++ resolved
@@ -1,10 +1,6 @@
 The MIT License (MIT)
 
-<<<<<<< HEAD
-Copyright (c) 2016-2020, 2022-2023 The Ethereum Foundation
-=======
-Copyright (c) 2019-2025 The Ethereum Foundation
->>>>>>> 4be68af0
+Copyright (c) 2016-2020, 2022-2025 The Ethereum Foundation
 
 Permission is hereby granted, free of charge, to any person obtaining a copy
 of this software and associated documentation files (the "Software"), to deal
