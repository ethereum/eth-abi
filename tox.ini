[tox]
envlist=
    py{37,38,39,310,311}-core
<<<<<<< HEAD
    py{37,38,39,310,311}-wheel
=======
>>>>>>> c0be0377
    py{37,38,39,310,311}-lint
    docs

[isort]
combine_as_imports=True
force_grid_wrap=1
force_sort_within_sections=True
known_third_party=hypothesis,pytest
<<<<<<< HEAD
known_first_party=eth_abi
line_length=21
=======
known_first_party=<MODULE_NAME>
>>>>>>> c0be0377
multi_line_output=3
profile=black

[flake8]
max-line-length=88
<<<<<<< HEAD
exclude= venv*,.tox,docs,build
ignore=
=======
exclude=venv*,.tox,docs,build
extend-ignore=E203
>>>>>>> c0be0377

[testenv]
usedevelop=True
commands=
<<<<<<< HEAD
    core: pytest {posargs:tests}
    docs: make build-docs
basepython =
=======
    core: pytest {posargs:tests/core}
    docs: make check-docs
basepython=
>>>>>>> c0be0377
    docs: python
    py37: python3.7
    py38: python3.8
    py39: python3.9
    py310: python3.10
    py311: python3.11
extras=
    test
    docs: doc
allowlist_externals=make
<<<<<<< HEAD
passenv=PYTEST_ADDOPTS

[common-lint]
extras=dev
commands=
    mypy --follow-imports=silent -p eth_abi.utils --config-file {toxinidir}/mypy.ini
    flake8 --extend-ignore=W504,E203,W503 {toxinidir}/eth_abi {toxinidir}/tests
    isort --recursive --check-only --diff {toxinidir}/eth_abi {toxinidir}/tests
    black eth_abi/ tests/ setup.py --check
    pydocstyle {toxinidir}/eth_abi {toxinidir}/tests --add-ignore=D415
=======
>>>>>>> c0be0377

[common-lint]
basepython=python
extras=lint
<<<<<<< HEAD
commands={[common-lint]commands}

[testenv:py{37,38,39,310,311}-lint]
extras={[common-lint]extras}
commands={[common-lint]commands}

[testenv:py{37,38,39,310,311}-wheel]
basepython=
    py37: python3.7
    py38: python3.8
    py39: python3.9
    py310: python3.10
    py311: python3.11
deps=
    wheel
    build
allowlist_externals=
    /bin/rm
    /bin/bash
commands=
    pip install --upgrade pip
    /bin/rm -rf build dist
    python setup.py sdist bdist_wheel
    /bin/bash -c 'pip install --upgrade "$(ls dist/eth_abi-*-py3-none-any.whl)" --progress-bar off'
    python -c "from eth_abi import encode"
skip_install=true
=======
allowlist_externals=black
commands=
    mypy -p <MODULE_NAME> --config-file {toxinidir}/mypy.ini
    flake8 {toxinidir}/<MODULE_NAME> {toxinidir}/tests
    isort --check-only --diff {toxinidir}/<MODULE_NAME> {toxinidir}/tests
    pydocstyle --explain {toxinidir}/<MODULE_NAME> {toxinidir}/tests
    black --check {toxinidir}/<MODULE_NAME> {toxinidir}/docs {toxinidir}/tests {toxinidir}/setup.py

[testenv:lint]
basepython: python
extras: {[common-lint]extras}
commands: {[common-lint]commands}

[testenv:py{37,38,39,310,311}-lint]
extras: {[common-lint]extras}
commands: {[common-lint]commands}
>>>>>>> c0be0377
<|MERGE_RESOLUTION|>--- conflicted
+++ resolved
@@ -1,11 +1,8 @@
 [tox]
 envlist=
     py{37,38,39,310,311}-core
-<<<<<<< HEAD
+    py{37,38,39,310,311}-lint
     py{37,38,39,310,311}-wheel
-=======
->>>>>>> c0be0377
-    py{37,38,39,310,311}-lint
     docs
 
 [isort]
@@ -13,37 +10,21 @@
 force_grid_wrap=1
 force_sort_within_sections=True
 known_third_party=hypothesis,pytest
-<<<<<<< HEAD
-known_first_party=eth_abi
-line_length=21
-=======
 known_first_party=<MODULE_NAME>
->>>>>>> c0be0377
 multi_line_output=3
 profile=black
 
 [flake8]
 max-line-length=88
-<<<<<<< HEAD
-exclude= venv*,.tox,docs,build
-ignore=
-=======
 exclude=venv*,.tox,docs,build
 extend-ignore=E203
->>>>>>> c0be0377
 
 [testenv]
 usedevelop=True
 commands=
-<<<<<<< HEAD
     core: pytest {posargs:tests}
-    docs: make build-docs
-basepython =
-=======
-    core: pytest {posargs:tests/core}
     docs: make check-docs
 basepython=
->>>>>>> c0be0377
     docs: python
     py37: python3.7
     py38: python3.8
@@ -54,29 +35,26 @@
     test
     docs: doc
 allowlist_externals=make
-<<<<<<< HEAD
-passenv=PYTEST_ADDOPTS
-
-[common-lint]
-extras=dev
-commands=
-    mypy --follow-imports=silent -p eth_abi.utils --config-file {toxinidir}/mypy.ini
-    flake8 --extend-ignore=W504,E203,W503 {toxinidir}/eth_abi {toxinidir}/tests
-    isort --recursive --check-only --diff {toxinidir}/eth_abi {toxinidir}/tests
-    black eth_abi/ tests/ setup.py --check
-    pydocstyle {toxinidir}/eth_abi {toxinidir}/tests --add-ignore=D415
-=======
->>>>>>> c0be0377
 
 [common-lint]
 basepython=python
 extras=lint
-<<<<<<< HEAD
-commands={[common-lint]commands}
+allowlist_externals=black
+commands=
+    mypy -p <MODULE_NAME> --config-file {toxinidir}/mypy.ini
+    flake8 {toxinidir}/<MODULE_NAME> {toxinidir}/tests
+    isort --check-only --diff {toxinidir}/<MODULE_NAME> {toxinidir}/tests
+    pydocstyle --explain {toxinidir}/<MODULE_NAME> {toxinidir}/tests
+    black --check {toxinidir}/<MODULE_NAME> {toxinidir}/docs {toxinidir}/tests {toxinidir}/setup.py
+
+[testenv:lint]
+basepython: python
+extras: {[common-lint]extras}
+commands: {[common-lint]commands}
 
 [testenv:py{37,38,39,310,311}-lint]
-extras={[common-lint]extras}
-commands={[common-lint]commands}
+extras: {[common-lint]extras}
+commands: {[common-lint]commands}
 
 [testenv:py{37,38,39,310,311}-wheel]
 basepython=
@@ -97,22 +75,4 @@
     python setup.py sdist bdist_wheel
     /bin/bash -c 'pip install --upgrade "$(ls dist/eth_abi-*-py3-none-any.whl)" --progress-bar off'
     python -c "from eth_abi import encode"
-skip_install=true
-=======
-allowlist_externals=black
-commands=
-    mypy -p <MODULE_NAME> --config-file {toxinidir}/mypy.ini
-    flake8 {toxinidir}/<MODULE_NAME> {toxinidir}/tests
-    isort --check-only --diff {toxinidir}/<MODULE_NAME> {toxinidir}/tests
-    pydocstyle --explain {toxinidir}/<MODULE_NAME> {toxinidir}/tests
-    black --check {toxinidir}/<MODULE_NAME> {toxinidir}/docs {toxinidir}/tests {toxinidir}/setup.py
-
-[testenv:lint]
-basepython: python
-extras: {[common-lint]extras}
-commands: {[common-lint]commands}
-
-[testenv:py{37,38,39,310,311}-lint]
-extras: {[common-lint]extras}
-commands: {[common-lint]commands}
->>>>>>> c0be0377
+skip_install=true