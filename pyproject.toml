--- conflicted
+++ resolved
@@ -1,8 +1,4 @@
 [tool.autoflake]
-<<<<<<< HEAD
-remove_all_unused_imports = true
-=======
->>>>>>> 87028694
 exclude = "__init__.py"
 remove_all_unused_imports = true
 
@@ -11,49 +7,29 @@
 extra_standard_library = "pytest"
 force_grid_wrap = 1
 force_sort_within_sections = true
-<<<<<<< HEAD
-known_third_party = "hypothesis,pytest"
+honor_noqa = true
 known_first_party = "eth_abi"
-=======
-honor_noqa = true
-known_first_party = "<MODULE_NAME>"
 known_third_party = "hypothesis"
->>>>>>> 87028694
 multi_line_output = 3
 profile = "black"
 use_parentheses = true
 
 [tool.mypy]
 check_untyped_defs = true
-<<<<<<< HEAD
-disallow_incomplete_defs = true
-disallow_untyped_defs = false
-disallow_any_generics = true
-disallow_untyped_calls = true
-disallow_untyped_decorators = true
-disallow_subclassing_any = true
-ignore_missing_imports = true
-strict_optional = true
-strict_equality = true
-=======
 disallow_any_generics = true
 disallow_incomplete_defs = true
 disallow_subclassing_any = true
 disallow_untyped_calls = true
 disallow_untyped_decorators = true
-disallow_untyped_defs = true
+disallow_untyped_defs = false
 ignore_missing_imports = true
 strict_equality = true
 strict_optional = true
->>>>>>> 87028694
 warn_redundant_casts = true
 warn_return_any = true
 warn_unused_configs = true
 warn_unused_ignores = true
-<<<<<<< HEAD
 disable_error_code = ["arg-type", "call-arg", "call-overload", "assignment", "operator", "var-annotated", "attr-defined", "has-type", "union-attr"]
-=======
->>>>>>> 87028694
 
 
 [tool.pydocstyle]
@@ -90,33 +66,18 @@
 
 [tool.pytest.ini_options]
 addopts = "-v --showlocals --durations 10"
-<<<<<<< HEAD
-xfail_strict = true
-log_format = "%(levelname)8s  %(asctime)s  %(filename)20s  %(message)s"
-=======
->>>>>>> 87028694
 log_date_format = "%m-%d %H:%M:%S"
 log_format = "%(levelname)8s  %(asctime)s  %(filename)20s  %(message)s"
 xfail_strict = true
 
 [tool.towncrier]
-<<<<<<< HEAD
 # Read https://github.com/ethereum/eth-abi/blob/main/newsfragments/README.md for instructions
-package = "eth_abi"
-filename = "docs/release_notes.rst"
-directory = "newsfragments"
-underlines = ["-", "~", "^"]
-title_format = "eth-abi v{version} ({project_date})"
-issue_format = "`#{issue} <https://github.com/ethereum/eth-abi/issues/{issue}>`__"
-=======
-# Read https://github.com/ethereum/<REPO_NAME>/blob/main/newsfragments/README.md for instructions
 directory = "newsfragments"
 filename = "docs/release_notes.rst"
-issue_format = "`#{issue} <https://github.com/ethereum/<REPO_NAME>/issues/{issue}>`__"
-package = "<MODULE_NAME>"
-title_format = "<REPO_NAME> v{version} ({project_date})"
+issue_format = "`#{issue} <https://github.com/ethereum/eth-abi/issues/{issue}>`__"
+package = "eth_abi"
+title_format = "eth-abi v{version} ({project_date})"
 underlines = ["-", "~", "^"]
->>>>>>> 87028694
 
 [[tool.towncrier.type]]
 directory = "breaking"
