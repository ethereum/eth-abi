--- conflicted
+++ resolved
@@ -67,6 +67,9 @@
 # mypy
 .mypy_cache
 
+# macOS
+.DS_Store
+
 # Covers JetBrains IDEs: IntelliJ, RubyMine, PhpStorm, AppCode, PyCharm, CLion, Android Studio and Webstorm
 # For a more precise, explicit template, see:
 # https://intellij-support.jetbrains.com/hc/en-us/articles/206544839
@@ -95,8 +98,4 @@
 crashlytics-build.properties
 fabric.properties
 
-<<<<<<< HEAD
-.DS_Store
-=======
-# END JetBrains section
->>>>>>> c0be0377
+# END JetBrains section