--- conflicted
+++ resolved
@@ -78,12 +78,9 @@
 # pyenv
 .python-version
 
-<<<<<<< HEAD
-=======
 # vs-code
 .vscode
 
->>>>>>> d1395aaa
 # Covers JetBrains IDEs: IntelliJ, RubyMine, PhpStorm, AppCode, PyCharm, CLion, Android Studio and Webstorm
 # For a more precise, explicit template, see:
 # https://intellij-support.jetbrains.com/hc/en-us/articles/206544839
