[pytest]
<<<<<<< HEAD
addopts= -v --hypothesis-show-statistics --showlocals --durations 10
python_paths= .
=======
addopts= -v --showlocals --durations 10
>>>>>>> c0be0377
xfail_strict=true
log_format = %(levelname)8s  %(asctime)s  %(filename)20s  %(message)s
log_date_format = %m-%d %H:%M:%S

[pytest-watch]
runner= pytest --failed-first --maxfail=1 --no-success-flaky-report<|MERGE_RESOLUTION|>--- conflicted
+++ resolved
@@ -1,10 +1,6 @@
 [pytest]
-<<<<<<< HEAD
 addopts= -v --hypothesis-show-statistics --showlocals --durations 10
 python_paths= .
-=======
-addopts= -v --showlocals --durations 10
->>>>>>> c0be0377
 xfail_strict=true
 log_format = %(levelname)8s  %(asctime)s  %(filename)20s  %(message)s
 log_date_format = %m-%d %H:%M:%S
